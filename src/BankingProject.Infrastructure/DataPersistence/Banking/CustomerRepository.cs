--- conflicted
+++ resolved
@@ -86,11 +86,8 @@
     {
         Customer? fromCustomer = await GetByIdAsync(fromCustomerId);
         Customer? toCustomer = await GetByIdAsync(toCustomerId);
-<<<<<<< HEAD
         int customerBalance = fromCustomer?.GetBalance() ?? 0;
 
-=======
->>>>>>> 27ae1045
         if (fromCustomer == null || toCustomer == null)
             throw new InvalidOperationException("One or both customers not found");
         if (customerBalance < amount)
@@ -103,24 +100,4 @@
         await InsertBalanceOperationAsync(fromCustomerId, negativeOp);
         await InsertBalanceOperationAsync(toCustomerId, op);
     }
-<<<<<<< HEAD
-
-    public async Task<bool> DoTransferAtomicOperationAsync(Guid fromCustomerId, Guid toCustomerId, int amount, string description = "")
-    {
-        using var session = await DocumentCollection.Database.Client.StartSessionAsync();
-        session.StartTransaction();
-        try
-        {
-            await TransferBalanceAsync(fromCustomerId, toCustomerId, amount, description);
-            await session.CommitTransactionAsync();
-            return true;
-        }
-        catch
-        {
-            await session.AbortTransactionAsync();
-            return false;
-        }
-    }
-=======
->>>>>>> 27ae1045
 }